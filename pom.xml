<?xml version="1.0" encoding="UTF-8"?>
<<<<<<< HEAD
<project xmlns="http://maven.apache.org/POM/4.0.0" xmlns:xsi="http://www.w3.org/2001/XMLSchema-instance" xsi:schemaLocation="http://maven.apache.org/POM/4.0.0 http://maven.apache.org/maven-v4_0_0.xsd">
  <modelVersion>4.0.0</modelVersion>
  <groupId>jetbrains.buildServer.clouds</groupId>
  <artifactId>cloud-openstack</artifactId>
  <version>1.0-SNAPSHOT</version>
  <packaging>pom</packaging>
  <properties>
      <teamcity.version>8.1</teamcity.version>
      <jclouds.version>1.8.1</jclouds.version>
  </properties>
  <repositories>
    <repository>
        <id>JetBrains</id>
        <url>http://repository.jetbrains.com/all</url>
    </repository>
  </repositories>
  <build>
      <pluginManagement>
          <plugins>
              <plugin>
                  <groupId>org.apache.maven.plugins</groupId>
                  <artifactId>maven-compiler-plugin</artifactId>
                  <configuration>
                      <source>1.5</source>
                      <target>1.5</target>
                  </configuration>
              </plugin>
          </plugins>
      </pluginManagement>
  </build>
  <dependencyManagement>
      <dependencies>
          <!-- these are opensourced teamcity dependencies-->
          <dependency>
              <groupId>com.intellij</groupId>
              <artifactId>openapi</artifactId>
              <version>${teamcity.version}</version>
              <scope>provided</scope>
          </dependency>
          <dependency>
              <groupId>org.jetbrains.teamcity</groupId>
              <artifactId>agent-api</artifactId>
              <version>${teamcity.version}</version>
              <scope>provided</scope>
          </dependency>
          <dependency>
              <groupId>org.jetbrains.teamcity</groupId>
              <artifactId>server-api</artifactId>
              <version>${teamcity.version}</version>
              <scope>provided</scope>
          </dependency>
=======
<project xmlns="http://maven.apache.org/POM/4.0.0" xmlns:xsi="http://www.w3.org/2001/XMLSchema-instance"
         xsi:schemaLocation="http://maven.apache.org/POM/4.0.0 http://maven.apache.org/maven-v4_0_0.xsd">
    <modelVersion>4.0.0</modelVersion>
    <groupId>jetbrains.buildServer.clouds</groupId>
    <artifactId>cloud-openstack</artifactId>
    <version>1.0-SNAPSHOT</version>
    <packaging>pom</packaging>
    <properties>
        <teamcity.version>8.1</teamcity.version>
        <jclouds.version>1.8.0</jclouds.version>
    </properties>
    <repositories>
        <repository>
            <id>JetBrains</id>
            <url>http://repository.jetbrains.com/all</url>
        </repository>
    </repositories>
    <build>
        <pluginManagement>
            <plugins>
                <plugin>
                    <groupId>org.apache.maven.plugins</groupId>
                    <artifactId>maven-compiler-plugin</artifactId>
                    <configuration>
                        <source>1.7</source>
                        <target>1.7</target>
                    </configuration>
                </plugin>
            </plugins>
        </pluginManagement>
    </build>
    <dependencyManagement>
        <dependencies>
            <!-- these are opensourced teamcity dependencies-->
            <dependency>
                <groupId>com.intellij</groupId>
                <artifactId>openapi</artifactId>
                <version>${teamcity.version}</version>
                <scope>provided</scope>
            </dependency>
            <dependency>
                <groupId>org.jetbrains.teamcity</groupId>
                <artifactId>agent-api</artifactId>
                <version>${teamcity.version}</version>
                <scope>provided</scope>
            </dependency>
            <dependency>
                <groupId>org.jetbrains.teamcity</groupId>
                <artifactId>server-api</artifactId>
                <version>${teamcity.version}</version>
                <scope>provided</scope>
            </dependency>
>>>>>>> 07fda603

            <!-- these are bundled with teamcity -->
            <!-- to install 'em run this command using each dependency -->
            <!-- mvn install:install-file -Dfile=PATH_TO_TEAMCITY/webapps/ROOT/WEB-INF/lib/DEPENDENCY.jar -DgroupId=jetbrains.buildServer.* -DartifactId=* -Dversion=${teamcity.version} -Dpackaging=jar -->
            <dependency>
                <groupId>jetbrains.buildServer.clouds</groupId>
                <artifactId>cloud-shared</artifactId>
                <version>${teamcity.version}</version>
            </dependency>
            <dependency>
                <groupId>jetbrains.buildServer.clouds</groupId>
                <artifactId>cloud-interface</artifactId>
                <version>${teamcity.version}</version>
                <scope>provided</scope>
            </dependency>
            <dependency>
                <groupId>jetbrains.buildServer.agent</groupId>
                <artifactId>agent</artifactId>
                <version>${teamcity.version}</version>
                <scope>provided</scope>
            </dependency>

        </dependencies>
    </dependencyManagement>
    <modules>
        <module>cloud-openstack-server</module>
        <module>cloud-openstack-agent</module>
        <module>cloud-openstack-common</module>
        <module>build</module>
    </modules>
</project><|MERGE_RESOLUTION|>--- conflicted
+++ resolved
@@ -1,5 +1,4 @@
 <?xml version="1.0" encoding="UTF-8"?>
-<<<<<<< HEAD
 <project xmlns="http://maven.apache.org/POM/4.0.0" xmlns:xsi="http://www.w3.org/2001/XMLSchema-instance" xsi:schemaLocation="http://maven.apache.org/POM/4.0.0 http://maven.apache.org/maven-v4_0_0.xsd">
   <modelVersion>4.0.0</modelVersion>
   <groupId>jetbrains.buildServer.clouds</groupId>
@@ -51,60 +50,6 @@
               <version>${teamcity.version}</version>
               <scope>provided</scope>
           </dependency>
-=======
-<project xmlns="http://maven.apache.org/POM/4.0.0" xmlns:xsi="http://www.w3.org/2001/XMLSchema-instance"
-         xsi:schemaLocation="http://maven.apache.org/POM/4.0.0 http://maven.apache.org/maven-v4_0_0.xsd">
-    <modelVersion>4.0.0</modelVersion>
-    <groupId>jetbrains.buildServer.clouds</groupId>
-    <artifactId>cloud-openstack</artifactId>
-    <version>1.0-SNAPSHOT</version>
-    <packaging>pom</packaging>
-    <properties>
-        <teamcity.version>8.1</teamcity.version>
-        <jclouds.version>1.8.0</jclouds.version>
-    </properties>
-    <repositories>
-        <repository>
-            <id>JetBrains</id>
-            <url>http://repository.jetbrains.com/all</url>
-        </repository>
-    </repositories>
-    <build>
-        <pluginManagement>
-            <plugins>
-                <plugin>
-                    <groupId>org.apache.maven.plugins</groupId>
-                    <artifactId>maven-compiler-plugin</artifactId>
-                    <configuration>
-                        <source>1.7</source>
-                        <target>1.7</target>
-                    </configuration>
-                </plugin>
-            </plugins>
-        </pluginManagement>
-    </build>
-    <dependencyManagement>
-        <dependencies>
-            <!-- these are opensourced teamcity dependencies-->
-            <dependency>
-                <groupId>com.intellij</groupId>
-                <artifactId>openapi</artifactId>
-                <version>${teamcity.version}</version>
-                <scope>provided</scope>
-            </dependency>
-            <dependency>
-                <groupId>org.jetbrains.teamcity</groupId>
-                <artifactId>agent-api</artifactId>
-                <version>${teamcity.version}</version>
-                <scope>provided</scope>
-            </dependency>
-            <dependency>
-                <groupId>org.jetbrains.teamcity</groupId>
-                <artifactId>server-api</artifactId>
-                <version>${teamcity.version}</version>
-                <scope>provided</scope>
-            </dependency>
->>>>>>> 07fda603
 
             <!-- these are bundled with teamcity -->
             <!-- to install 'em run this command using each dependency -->
